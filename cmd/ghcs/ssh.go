package main

import (
	"bufio"
	"context"
	"errors"
	"fmt"
	"math/rand"
	"os"
	"os/exec"
	"strconv"
	"strings"
	"time"

	"github.com/AlecAivazis/survey/v2"
	"github.com/github/ghcs/api"
	"github.com/github/go-liveshare"
	"github.com/spf13/cobra"
)

func NewSSHCmd() *cobra.Command {
	var sshProfile string

	sshCmd := &cobra.Command{
		Use:   "ssh",
		Short: "ssh",
		Long:  "ssh",
		RunE: func(cmd *cobra.Command, args []string) error {
			return SSH(sshProfile)
		},
	}

	sshCmd.Flags().StringVarP(&sshProfile, "profile", "", "", "SSH Profile")

	return sshCmd
}

func init() {
	rootCmd.AddCommand(NewSSHCmd())
}

func SSH(sshProfile string) error {
	apiClient := api.New(os.Getenv("GITHUB_TOKEN"))
	ctx := context.Background()

	user, err := apiClient.GetUser(ctx)
	if err != nil {
		return fmt.Errorf("error getting user: %v", err)
	}

	codespaces, err := apiClient.ListCodespaces(ctx, user)
	if err != nil {
		return fmt.Errorf("error getting codespaces: %v", err)
	}

	if len(codespaces) == 0 {
		fmt.Println("You have no codespaces.")
		return nil
	}

	codespaces.SortByRecent()

	codespacesByName := make(map[string]*api.Codespace)
	codespacesNames := make([]string, 0, len(codespaces))
	for _, codespace := range codespaces {
		codespacesByName[codespace.Name] = codespace
		codespacesNames = append(codespacesNames, codespace.Name)
	}

	sshSurvey := []*survey.Question{
		{
			Name: "codespace",
			Prompt: &survey.Select{
				Message: "Choose Codespace:",
				Options: codespacesNames,
				Default: codespacesNames[0],
			},
			Validate: survey.Required,
		},
	}

	answers := struct {
		Codespace string
	}{}
	if err := survey.Ask(sshSurvey, &answers); err != nil {
		return fmt.Errorf("error getting answers: %v", err)
	}

	codespace := codespacesByName[answers.Codespace]

	token, err := apiClient.GetCodespaceToken(ctx, codespace)
	if err != nil {
		return fmt.Errorf("error getting codespace token: %v", err)
	}

	if codespace.Environment.State != api.CodespaceEnvironmentStateAvailable {
		fmt.Println("Starting your codespace...")
		if err := apiClient.StartCodespace(ctx, token, codespace); err != nil {
			return fmt.Errorf("error starting codespace: %v", err)
		}
	}

	retries := 0
	for codespace.Environment.Connection.SessionID == "" || codespace.Environment.State != api.CodespaceEnvironmentStateAvailable {
		if retries > 1 {
			if retries%2 == 0 {
				fmt.Print(".")
			}

			time.Sleep(1 * time.Second)
		}

<<<<<<< HEAD
		if retries == 30 {
			return errors.New("timed out while waiting for the codespace to start")
=======
		if retries == 20 {
			return errors.New("Timed out waiting for Codespace to start. Try again.")
>>>>>>> ecea5b82
		}

		codespace, err = apiClient.GetCodespace(ctx, token, codespace.OwnerLogin, codespace.Name)
		if err != nil {
			return fmt.Errorf("error getting codespace: %v", err)
		}

		retries += 1
	}

	if retries >= 2 {
		fmt.Print("\n")
	}

	fmt.Println("Connecting to your codespace...")

	liveShare, err := liveshare.New(
		liveshare.WithWorkspaceID(codespace.Environment.Connection.SessionID),
		liveshare.WithToken(codespace.Environment.Connection.SessionToken),
	)
	if err != nil {
		return fmt.Errorf("error creating live share: %v", err)
	}

	liveShareClient := liveShare.NewClient()
	if err := liveShareClient.Join(ctx); err != nil {
		return fmt.Errorf("error joining liveshare client: %v", err)
	}

	terminal, err := liveShareClient.NewTerminal()
	if err != nil {
		return fmt.Errorf("error creating liveshare terminal: %v", err)
	}

	fmt.Println("Preparing SSH...")
	if sshProfile == "" {
		containerID, err := getContainerID(ctx, terminal)
		if err != nil {
			return fmt.Errorf("error getting container id: %v", err)
		}

		if err := setupSSH(ctx, terminal, containerID, codespace.RepositoryName); err != nil {
			return fmt.Errorf("error creating ssh server: %v", err)
		}
	}

	server, err := liveShareClient.NewServer()
	if err != nil {
		return fmt.Errorf("error creating server: %v", err)
	}

	rand.Seed(time.Now().Unix())
	port := rand.Intn(9999-2000) + 2000 // improve this obviously
	if err := server.StartSharing(ctx, "sshd", 2222); err != nil {
		return fmt.Errorf("error sharing sshd port: %v", err)
	}

	portForwarder := liveshare.NewLocalPortForwarder(liveShareClient, server, port)
	go func() {
		if err := portForwarder.Start(ctx); err != nil {
			panic(fmt.Errorf("error forwarding port: %v", err))
		}
	}()

	connectDestination := sshProfile
	if connectDestination == "" {
		connectDestination = fmt.Sprintf("%s@localhost", getSSHUser(codespace))
	}

	fmt.Println("Ready...")
	if err := connect(ctx, port, connectDestination); err != nil {
		return fmt.Errorf("error connecting via SSH: %v", err)
	}

	return nil
}

func connect(ctx context.Context, port int, destination string) error {
	cmd := exec.CommandContext(ctx, "ssh", destination, "-C", "-p", strconv.Itoa(port), "-o", "NoHostAuthenticationForLocalhost=yes")
	cmd.Stdout = os.Stdout
	cmd.Stdin = os.Stdin
	cmd.Stderr = os.Stderr
	return cmd.Run()
}

func getContainerID(ctx context.Context, terminal *liveshare.Terminal) (string, error) {
	cmd := terminal.NewCommand(
		"/",
		"/usr/bin/docker ps -aq --filter label=Type=codespaces --filter status=running",
	)
	stream, err := cmd.Run(ctx)
	if err != nil {
		return "", fmt.Errorf("error running command: %v", err)
	}

	scanner := bufio.NewScanner(stream)
	scanner.Scan()

	containerID := scanner.Text()
	if err := scanner.Err(); err != nil {
		return "", fmt.Errorf("error scanning stream: %v", err)
	}

	if err := stream.Close(); err != nil {
		return "", fmt.Errorf("error closing stream: %v", err)
	}

	return containerID, nil
}

func setupSSH(ctx context.Context, terminal *liveshare.Terminal, containerID, repositoryName string) error {
	getUsernameCmd := "GITHUB_USERNAME=\"$(jq .CODESPACE_NAME /workspaces/.codespaces/shared/environment-variables.json -r | cut -f1 -d -)\""
	makeSSHDirCmd := "mkdir /home/codespace/.ssh"
	getUserKeysCmd := "curl --silent --fail \"https://github.com/$(echo $GITHUB_USERNAME).keys\" > /home/codespace/.ssh/authorized_keys"
	setupSecretsCmd := `cat /workspaces/.codespaces/shared/.user-secrets.json | jq -r ".[] | select (.type==\"EnvironmentVariable\") | .name+\"=\"+.value" > /home/codespace/.zshenv`
	setupLoginDirCmd := fmt.Sprintf("echo \"cd /workspaces/%v; exec /bin/zsh;\" > /home/codespace/.bash_profile", repositoryName)

	compositeCommand := []string{getUsernameCmd, makeSSHDirCmd, getUserKeysCmd, setupSecretsCmd, setupLoginDirCmd}
	cmd := terminal.NewCommand(
		"/",
		fmt.Sprintf("/usr/bin/docker exec -t %s /bin/bash -c '"+strings.Join(compositeCommand, "; ")+"'", containerID),
	)
	stream, err := cmd.Run(ctx)
	if err != nil {
		return fmt.Errorf("error running command: %v", err)
	}

	if err := stream.Close(); err != nil {
		return fmt.Errorf("error closing stream: %v", err)
	}

	time.Sleep(1 * time.Second)

	return nil
}

func getSSHUser(codespace *api.Codespace) string {
	if codespace.RepositoryNWO == "github/github" {
		return "root"
	}
	return "codespace"
}<|MERGE_RESOLUTION|>--- conflicted
+++ resolved
@@ -110,13 +110,8 @@
 			time.Sleep(1 * time.Second)
 		}
 
-<<<<<<< HEAD
 		if retries == 30 {
 			return errors.New("timed out while waiting for the codespace to start")
-=======
-		if retries == 20 {
-			return errors.New("Timed out waiting for Codespace to start. Try again.")
->>>>>>> ecea5b82
 		}
 
 		codespace, err = apiClient.GetCodespace(ctx, token, codespace.OwnerLogin, codespace.Name)

--- conflicted
+++ resolved
@@ -188,9 +188,6 @@
 	HostPublicKeys []string `json:"hostPublicKeys"`
 }
 
-<<<<<<< HEAD
-func (a *API) ListCodespaces(ctx context.Context) ([]*Codespace, error) {
-=======
 // codespacesListResponse is the response body for the `/user/codespaces` endpoint
 type getCodespacesListResponse struct {
 	Codespaces []*Codespace `json:"codespaces"`
@@ -216,7 +213,6 @@
 }
 
 func (a *API) fetchCodespaces(ctx context.Context, page int, per_page int) (response *getCodespacesListResponse, err error) {
->>>>>>> 3d0d95ce
 	req, err := http.NewRequest(
 		http.MethodGet, a.githubAPI+"/user/codespaces", nil,
 	)

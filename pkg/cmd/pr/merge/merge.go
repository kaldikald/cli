--- conflicted
+++ resolved
@@ -130,29 +130,11 @@
 
 	deleteBranch := opts.DeleteBranch
 	crossRepoPR := pr.HeadRepositoryOwner.Login != baseRepo.RepoOwner()
-<<<<<<< HEAD
 
 	if opts.InteractiveMode {
 		mergeMethod, deleteBranch, err = prInteractiveMerge(opts.DeleteLocalBranch, crossRepoPR, baseRepo, apiClient)
 		if err != nil {
 			return nil
-=======
-	isTerminal := opts.IO.IsStdoutTTY()
-
-	isPRAlreadyMerged := pr.State == "MERGED"
-	if !isPRAlreadyMerged {
-		mergeMethod := opts.MergeMethod
-
-		if opts.InteractiveMode {
-			mergeMethod, deleteBranch, err = prInteractiveMerge(opts, crossRepoPR)
-			if err != nil {
-				if errors.Is(err, cancelError) {
-					fmt.Fprintln(opts.IO.ErrOut, "Cancelled.")
-					return cmdutil.SilentError
-				}
-				return err
-			}
->>>>>>> 4860cccd
 		}
 
 		err = api.PullRequestMerge(apiClient, baseRepo, pr, mergeMethod)
@@ -237,7 +219,6 @@
 	return nil
 }
 
-<<<<<<< HEAD
 func prInteractiveMerge(deleteLocalBranch bool, crossRepoPR bool, repo ghrepo.Interface, apiClient *api.Client) (api.PullRequestMergeMethod, bool, error) {
 	var baseRepo *api.Repository
 
@@ -269,11 +250,6 @@
 		return 0, false, fmt.Errorf("no merge options enabled, please enable at least one for your repo")
 	}
 
-=======
-var cancelError = errors.New("cancelError")
-
-func prInteractiveMerge(opts *MergeOptions, crossRepoPR bool) (api.PullRequestMergeMethod, bool, error) {
->>>>>>> 4860cccd
 	mergeMethodQuestion := &survey.Question{
 		Name: "mergeMethod",
 		Prompt: &survey.Select{

--- conflicted
+++ resolved
@@ -1,20 +1,14 @@
 package utils
 
 import (
-<<<<<<< HEAD
-	"os"
-
-=======
 	"io"
 	"os"
 
 	"github.com/mattn/go-colorable"
->>>>>>> 15b76ce7
 	"github.com/mattn/go-isatty"
 	"github.com/mgutz/ansi"
 )
 
-<<<<<<< HEAD
 var _isStdoutTerminal = false
 var checkedTerminal = false
 
@@ -25,51 +19,23 @@
 		checkedTerminal = true
 	}
 	return _isStdoutTerminal
-=======
+}
+
 // NewColorable returns an output stream that handles ANSI color sequences on Windows
 func NewColorable(f *os.File) io.Writer {
 	return colorable.NewColorable(f)
->>>>>>> 15b76ce7
 }
 
 func makeColorFunc(color string) func(string) string {
 	cf := ansi.ColorFunc(color)
 	return func(arg string) string {
-<<<<<<< HEAD
-		output := arg
 		if isStdoutTerminal() {
-			output = ansi.Color(color+arg+ansi.Reset, "")
-=======
-		if isatty.IsTerminal(os.Stdout.Fd()) {
 			return cf(arg)
->>>>>>> 15b76ce7
 		}
 		return arg
 	}
 }
 
-<<<<<<< HEAD
-var Black = makeColorFunc(ansi.Black)
-var White = makeColorFunc(ansi.White)
-var Magenta = makeColorFunc(ansi.Magenta)
-var Cyan = makeColorFunc(ansi.Cyan)
-var Red = makeColorFunc(ansi.Red)
-var Yellow = makeColorFunc(ansi.Yellow)
-var Blue = makeColorFunc(ansi.Blue)
-var Green = makeColorFunc(ansi.Green)
-var Gray = makeColorFunc(ansi.LightBlack)
-
-func Bold(arg string) string {
-	output := arg
-	if isStdoutTerminal() {
-		// This is really annoying.  If you just define Bold as ColorFunc("+b") it will properly bold but
-		// will not use the default color, resulting in black and probably unreadable text. This forces
-		// the default color before bolding.
-		output = ansi.Color(ansi.DefaultFG+arg+ansi.Reset, "+b")
-	}
-	return output
-}
-=======
 var Magenta = makeColorFunc("magenta")
 var Cyan = makeColorFunc("cyan")
 var Red = makeColorFunc("red")
@@ -77,5 +43,4 @@
 var Blue = makeColorFunc("blue")
 var Green = makeColorFunc("green")
 var Gray = makeColorFunc("black+h")
-var Bold = makeColorFunc("default+b")
->>>>>>> 15b76ce7
+var Bold = makeColorFunc("default+b")